interactions:
  - request:
      body: null
      headers:
        Accept:
          - "*/*"
        Accept-Encoding:
          - gzip, deflate
        Connection:
          - keep-alive
        Cookie:
          - minireview-io=kbfu3hlkcmusd23e87rohqqhhl
        User-Agent:
          - python-requests/2.32.5
      method: GET
      uri: https://minireview.io/apiv2/games-ratings?game_id=95&page=1&type=all&limit=50&orderBy=newest
    response:
      body:
        string:
          '{"data":[{"id":531,"tipo":"positivo","data":"2020-06-25T22:32:14-03:00","texto":"very
          addictive, don t be too far away from a power source, drain battery quickly.
          good game that will take lots of hours away from your life :) ","texto_original":"very
          addictive, don t be too far away from a power source, drain battery quickly.
          good game that will take lots of hours away from your life :) ","pontuacao":"1","usuario_votou":null,"usuario":{"id":312,"avatar":null,"username":"Benoit
          Noisette","slug":"benoit-noisette","nome":"Benoit Noisette","sobre":null,"sobre_original":null,"data_cadastro":"2020-06-04
          18:49:57","score":1,"total_avaliacoes":1,"total_favoritos":3,"pais_nome":null,"pais_sigla":null}}],"page":1,"total":1,"total_positivo":1,"total_negativo":0,"porcento":0,"usuario_avaliacao":null,"ultima_pagina":true}'
      headers:
        Access-Control-Allow-Origin:
          - "*"
        CF-RAY:
<<<<<<< HEAD
          - 99090e249bb44a68-TPE
=======
          - 9908d7a59972842d-TPE
>>>>>>> 7bd98307
        Cache-Control:
          - max-age=60, private, proxy-revalidate
        Connection:
          - keep-alive
        Content-Encoding:
          - gzip
        Content-Security-Policy:
          - frame-ancestors 'self';
        Content-Type:
          - application/json
        Date:
<<<<<<< HEAD
          - Sat, 18 Oct 2025 15:26:39 GMT
=======
          - Sat, 18 Oct 2025 14:49:27 GMT
>>>>>>> 7bd98307
        Expires:
          - Thu, 19 Nov 1981 08:52:00 GMT
        Nel:
          - '{"report_to":"cf-nel","success_fraction":0.0,"max_age":604800}'
        Pragma:
          - no-cache
        Report-To:
<<<<<<< HEAD
          - '{"group":"cf-nel","max_age":604800,"endpoints":[{"url":"https://a.nel.cloudflare.com/report/v4?s=pr43LThpKhsnj48HVmLVVuua7pYkXcwdJrEHCzNNB4Ibd1UgPq%2Be2MDf754Gj1oF2g56qCa17Kjmf%2BebendhNlUsyODQ4otRHe3aVLjDa1rDor8pHt4%3D"}]}'
=======
          - '{"group":"cf-nel","max_age":604800,"endpoints":[{"url":"https://a.nel.cloudflare.com/report/v4?s=XeoTuHkCYD8fgchN9L03KF6XNWB4ThM%2FZcxamUlrsYbhf8oDWRCcr5x0HyyLTPEXDb25%2F%2FEXsVomZXej30M8LQ4MUDg9hUKaPSC%2FSzWWt9EeNXrEvxg%3D"}]}'
>>>>>>> 7bd98307
        Server:
          - cloudflare
        Transfer-Encoding:
          - chunked
        Vary:
          - Accept-Encoding
        X-Frame-Options:
          - SAMEORIGIN
        X-UA-Compatible:
          - IE=Edge,chrome=1
        cf-cache-status:
          - DYNAMIC
      status:
        code: 200
        message: OK
version: 1<|MERGE_RESOLUTION|>--- conflicted
+++ resolved
@@ -28,11 +28,7 @@
         Access-Control-Allow-Origin:
           - "*"
         CF-RAY:
-<<<<<<< HEAD
           - 99090e249bb44a68-TPE
-=======
-          - 9908d7a59972842d-TPE
->>>>>>> 7bd98307
         Cache-Control:
           - max-age=60, private, proxy-revalidate
         Connection:
@@ -44,11 +40,7 @@
         Content-Type:
           - application/json
         Date:
-<<<<<<< HEAD
           - Sat, 18 Oct 2025 15:26:39 GMT
-=======
-          - Sat, 18 Oct 2025 14:49:27 GMT
->>>>>>> 7bd98307
         Expires:
           - Thu, 19 Nov 1981 08:52:00 GMT
         Nel:
@@ -56,11 +48,72 @@
         Pragma:
           - no-cache
         Report-To:
-<<<<<<< HEAD
           - '{"group":"cf-nel","max_age":604800,"endpoints":[{"url":"https://a.nel.cloudflare.com/report/v4?s=pr43LThpKhsnj48HVmLVVuua7pYkXcwdJrEHCzNNB4Ibd1UgPq%2Be2MDf754Gj1oF2g56qCa17Kjmf%2BebendhNlUsyODQ4otRHe3aVLjDa1rDor8pHt4%3D"}]}'
-=======
-          - '{"group":"cf-nel","max_age":604800,"endpoints":[{"url":"https://a.nel.cloudflare.com/report/v4?s=XeoTuHkCYD8fgchN9L03KF6XNWB4ThM%2FZcxamUlrsYbhf8oDWRCcr5x0HyyLTPEXDb25%2F%2FEXsVomZXej30M8LQ4MUDg9hUKaPSC%2FSzWWt9EeNXrEvxg%3D"}]}'
->>>>>>> 7bd98307
+        Server:
+          - cloudflare
+        Transfer-Encoding:
+          - chunked
+        Vary:
+          - Accept-Encoding
+        X-Frame-Options:
+          - SAMEORIGIN
+        X-UA-Compatible:
+          - IE=Edge,chrome=1
+        cf-cache-status:
+          - DYNAMIC
+      status:
+        code: 200
+        message: OK
+  - request:
+      body: null
+      headers:
+        Accept:
+          - "*/*"
+        Accept-Encoding:
+          - gzip, deflate
+        Connection:
+          - keep-alive
+        Cookie:
+          - minireview-io=kbfu3hlkcmusd23e87rohqqhhl
+        User-Agent:
+          - python-requests/2.32.5
+      method: GET
+      uri: https://minireview.io/apiv2/games-ratings?game_id=95&page=1&type=all&limit=50&orderBy=newest
+    response:
+      body:
+        string:
+          '{"data":[{"id":531,"tipo":"positivo","data":"2020-06-25T22:32:14-03:00","texto":"very
+          addictive, don t be too far away from a power source, drain battery quickly.
+          good game that will take lots of hours away from your life :) ","texto_original":"very
+          addictive, don t be too far away from a power source, drain battery quickly.
+          good game that will take lots of hours away from your life :) ","pontuacao":"1","usuario_votou":null,"usuario":{"id":312,"avatar":null,"username":"Benoit
+          Noisette","slug":"benoit-noisette","nome":"Benoit Noisette","sobre":null,"sobre_original":null,"data_cadastro":"2020-06-04
+          18:49:57","score":1,"total_avaliacoes":1,"total_favoritos":3,"pais_nome":null,"pais_sigla":null}}],"page":1,"total":1,"total_positivo":1,"total_negativo":0,"porcento":0,"usuario_avaliacao":null,"ultima_pagina":true}'
+      headers:
+        Access-Control-Allow-Origin:
+          - "*"
+        CF-RAY:
+          - 99091b678a5a49f7-TPE
+        Cache-Control:
+          - max-age=60, private, proxy-revalidate
+        Connection:
+          - keep-alive
+        Content-Encoding:
+          - gzip
+        Content-Security-Policy:
+          - frame-ancestors 'self';
+        Content-Type:
+          - application/json
+        Date:
+          - Sat, 18 Oct 2025 15:35:42 GMT
+        Expires:
+          - Thu, 19 Nov 1981 08:52:00 GMT
+        Nel:
+          - '{"report_to":"cf-nel","success_fraction":0.0,"max_age":604800}'
+        Pragma:
+          - no-cache
+        Report-To:
+          - '{"group":"cf-nel","max_age":604800,"endpoints":[{"url":"https://a.nel.cloudflare.com/report/v4?s=v1bAaLct5GwR7UOoa88ZJMnOYovJ2Ddt5IjTMgsKa5qglQcPV%2FbyK6YL8DCuEIbrd%2BsMv22YnWVsXTwtqEmtKQIfOlTpiT8fnWyi5zUha5atcgLztz0%3D"}]}'
         Server:
           - cloudflare
         Transfer-Encoding:
