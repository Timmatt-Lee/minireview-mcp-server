interactions:
  - request:
      body: null
      headers:
        Accept:
          - "*/*"
        Accept-Encoding:
          - gzip, deflate
        Connection:
          - keep-alive
        Cookie:
          - minireview-io=kbfu3hlkcmusd23e87rohqqhhl
        User-Agent:
          - python-requests/2.32.5
      method: GET
      uri: https://minireview.io/apiv2/top-games?page=1&limit=50
    response:
      body:
        string:
          '{"data":[{"id":100001,"nome":"Best mobile games 2025","nome_lista":"Best
          mobile games 2025","slug":"\/best-mobile-games","thumb":"\/common\/uploads\/cache\/specialtopgame\/1-900-506-c103a23c4c18b8eae6f43087d4634016.webp","thumb_preloader":"\/common\/uploads\/cache\/specialtopgame\/1-30-17-c103a23c4c18b8eae6f43087d4634016.webp","data_criacao":"2025-07-28
          09:30:10","data_update":"2025-10-17 09:45:02"},{"id":47,"nome":"The 18 best
          Strategy War games on Mobile 2025","nome_lista":"Best Strategy War games on
          mobile","slug":"best-strategy-war-games-mobile","thumb":"\/common\/uploads\/cache\/topgame\/1-900-506-adf14c96fb467b3d2673350493addb0a.webp","thumb_preloader":"\/common\/uploads\/cache\/topgame\/1-30-17-adf14c96fb467b3d2673350493addb0a.webp","data_criacao":"2025-03-10","data_update":"2025-10-08
          09:51:16"},{"id":4,"nome":"The 17 best crossplay games on mobile 2025","nome_lista":"best
          crossplay games on mobile","slug":"best-crossplay-games-on-mobile","thumb":"\/common\/uploads\/cache\/topgame\/1-900-506-1722aa0193a41dd244b6549be498cfd8.webp","thumb_preloader":"\/common\/uploads\/cache\/topgame\/1-30-17-1722aa0193a41dd244b6549be498cfd8.webp","data_criacao":"2023-12-08","data_update":"2025-09-29
          09:43:08"},{"id":52,"nome":"The 28 best Action RPG games on Mobile 2025","nome_lista":"Best
          Action RPG games on mobile","slug":"best-action-rpg-games","thumb":"\/common\/uploads\/cache\/topgame\/1-900-506-7acb17229cffae1d257295a90a4a7c1e.webp","thumb_preloader":"\/common\/uploads\/cache\/topgame\/1-30-17-7acb17229cffae1d257295a90a4a7c1e.webp","data_criacao":"2025-04-07","data_update":"2025-09-15
          08:24:29"},{"id":32,"nome":"The 20 best Simulation games on Mobile 2025","nome_lista":"Best
          Simulation games on mobile","slug":"best-simulation-games-mobile","thumb":"\/common\/uploads\/cache\/topgame\/1-900-506-a6bc5fd85854ec866c9e05212021e19e.webp","thumb_preloader":"\/common\/uploads\/cache\/topgame\/1-30-17-a6bc5fd85854ec866c9e05212021e19e.webp","data_criacao":"2024-12-17","data_update":"2025-09-15
          04:48:20"},{"id":28,"nome":"The 19 best Shooter games on Mobile 2025","nome_lista":"Best
          Shooter games on mobile","slug":"best-shooter-games-mobile","thumb":"\/common\/uploads\/cache\/topgame\/1-900-506-67892cd66345fa71b882217275e90dfd.webp","thumb_preloader":"\/common\/uploads\/cache\/topgame\/1-30-17-67892cd66345fa71b882217275e90dfd.webp","data_criacao":"2024-12-04","data_update":"2025-09-11
          09:28:25"},{"id":26,"nome":"The 29 best Roguelike Deck-Builder games on Mobile
          2025","nome_lista":"Best Roguelike Deck-Builder games on mobile","slug":"best-roguelike-deckbuilder-games-mobile","thumb":"\/common\/uploads\/cache\/topgame\/1-900-506-caa4c43dd35669175664fa6b29da64fe.webp","thumb_preloader":"\/common\/uploads\/cache\/topgame\/1-30-17-caa4c43dd35669175664fa6b29da64fe.webp","data_criacao":"2024-10-23","data_update":"2025-09-04
          08:49:52"},{"id":60,"nome":"The 12 best MMORPG games on Mobile 2025","nome_lista":"Best
          MMORPGs on Mobile","slug":"best-mmorpg-games-on-mobile","thumb":"\/common\/uploads\/cache\/topgame\/1-900-506-39150e9017af898093ac1ce9ae5e6941.webp","thumb_preloader":"\/common\/uploads\/cache\/topgame\/1-30-17-39150e9017af898093ac1ce9ae5e6941.webp","data_criacao":"2025-05-23","data_update":"2025-09-01
          08:02:39"},{"id":50,"nome":"The 12 best Sports games on Mobile 2025","nome_lista":"Best
          Sports games on mobile","slug":"best-sports-games-on-mobile","thumb":"\/common\/uploads\/cache\/topgame\/1-900-506-e20b37d6101fa90393133140a296e65a.webp","thumb_preloader":"\/common\/uploads\/cache\/topgame\/1-30-17-e20b37d6101fa90393133140a296e65a.webp","data_criacao":"2025-04-01","data_update":"2025-08-19
          10:18:40"},{"id":48,"nome":"The 19 best Story-Driven games on Mobile 2025","nome_lista":"Best
          Story-Driven games on mobile","slug":"best-story-driven-games-on-mobile","thumb":"\/common\/uploads\/cache\/topgame\/1-900-506-8a97e81ed7b51014a9879f39be2f8d46.webp","thumb_preloader":"\/common\/uploads\/cache\/topgame\/1-30-17-8a97e81ed7b51014a9879f39be2f8d46.webp","data_criacao":"2025-03-18","data_update":"2025-08-13
          08:00:18"},{"id":14,"nome":"The 18 best Bullet Hell games on mobile 2025","nome_lista":"Best
          Bullet Hell games on mobile","slug":"best-bullet-hell-games-mobile","thumb":"\/common\/uploads\/cache\/topgame\/1-900-506-b956f3c2778a371da8c97fc7fa2b7585.webp","thumb_preloader":"\/common\/uploads\/cache\/topgame\/1-30-17-b956f3c2778a371da8c97fc7fa2b7585.webp","data_criacao":"2024-06-04","data_update":"2025-08-12
          12:14:20"},{"id":29,"nome":"The 18 best Pixel Art games on Mobile 2025","nome_lista":"Best
          Pixel Art games on mobile","slug":"best-pixel-art-games-mobile","thumb":"\/common\/uploads\/cache\/topgame\/1-900-506-8574f8598a3435c2d4917c0d4f5cfd5c.webp","thumb_preloader":"\/common\/uploads\/cache\/topgame\/1-30-17-8574f8598a3435c2d4917c0d4f5cfd5c.webp","data_criacao":"2024-12-11","data_update":"2025-08-12
          12:04:26"},{"id":2,"nome":"The 16 best action roguelike games on mobile 2025","nome_lista":"best
          action roguelike games on mobile","slug":"best-action-roguelike-games-on-mobile","thumb":"\/common\/uploads\/cache\/topgame\/1-900-506-9f9d8b7362ca40ed06dd293d15b352ca.webp","thumb_preloader":"\/common\/uploads\/cache\/topgame\/1-30-17-9f9d8b7362ca40ed06dd293d15b352ca.webp","data_criacao":"2023-10-03","data_update":"2025-07-24
          10:04:57"},{"id":3,"nome":"The 13 best tower defense games on mobile 2025","nome_lista":"Best
          Tower Defense games on mobile","slug":"best-tower-defense-games-on-mobile","thumb":"\/common\/uploads\/cache\/topgame\/1-900-506-268d8f196e39d2b7d0d4e9e54e1936dd.webp","thumb_preloader":"\/common\/uploads\/cache\/topgame\/1-30-17-268d8f196e39d2b7d0d4e9e54e1936dd.webp","data_criacao":"2023-10-03","data_update":"2025-07-24
          00:00:00"},{"id":51,"nome":"The 15 best traditional roguelike games on Mobile
          2025","nome_lista":"Best Traditional Roguelike games on mobile","slug":"best-traditional-roguelike-games-mobile","thumb":"\/common\/uploads\/cache\/topgame\/1-900-506-b2206be08a3bf1251280c1cf6404888a.webp","thumb_preloader":"\/common\/uploads\/cache\/topgame\/1-30-17-b2206be08a3bf1251280c1cf6404888a.webp","data_criacao":"2025-04-03","data_update":"2025-07-11
          00:00:00"},{"id":12,"nome":"The 17 best metroidvania games on mobile 2025","nome_lista":"Best
          Metroidvania games on mobile","slug":"best-metroidvania-games-mobile","thumb":"\/common\/uploads\/cache\/topgame\/1-900-506-72191b1e597e7a3a662ee026a2745b44.webp","thumb_preloader":"\/common\/uploads\/cache\/topgame\/1-30-17-72191b1e597e7a3a662ee026a2745b44.webp","data_criacao":"2024-04-10","data_update":"2025-06-19
          00:00:00"},{"id":6,"nome":"The 22 best puzzle games on mobile 2025","nome_lista":"best
          puzzle games on mobile","slug":"best-puzzle-games-on-mobile","thumb":"\/common\/uploads\/cache\/topgame\/1-900-506-e52c3817ef050b15d02aa5b00666dee3.webp","thumb_preloader":"\/common\/uploads\/cache\/topgame\/1-30-17-e52c3817ef050b15d02aa5b00666dee3.webp","data_criacao":"2024-01-23","data_update":"2025-05-22
          00:00:00"},{"id":49,"nome":"The 23 best Sci-Fi games on Mobile 2025","nome_lista":"Best
          Sci-Fi games on mobile","slug":"best-scifi-games-mobile","thumb":"\/common\/uploads\/cache\/topgame\/1-900-506-56c0ced45145b70395e73037ef7dc149.webp","thumb_preloader":"\/common\/uploads\/cache\/topgame\/1-30-17-56c0ced45145b70395e73037ef7dc149.webp","data_criacao":"2025-03-25","data_update":"2025-05-19
          00:00:00"},{"id":55,"nome":"The 16 best Twin-Stick Shooter games on Mobile
          2025","nome_lista":"Best Twin-Stick Shooters on mobile","slug":"best-twin-stick-shooter-games-mobile","thumb":"\/common\/uploads\/cache\/topgame\/1-900-506-19b76a02786ff8b7f6f0ee0b3483ed21.webp","thumb_preloader":"\/common\/uploads\/cache\/topgame\/1-30-17-19b76a02786ff8b7f6f0ee0b3483ed21.webp","data_criacao":"2025-04-23","data_update":"2025-05-14
          00:00:00"},{"id":44,"nome":"The 15 best Cozy games on Mobile 2025","nome_lista":"Best
          Cozy games on mobile","slug":"best-cozy-games-mobile","thumb":"\/common\/uploads\/cache\/topgame\/1-900-506-d6da95f367dab31361525ae00833b46b.webp","thumb_preloader":"\/common\/uploads\/cache\/topgame\/1-30-17-d6da95f367dab31361525ae00833b46b.webp","data_criacao":"2025-02-26","data_update":"2025-05-09
          00:00:00"},{"id":18,"nome":"The 30 best Strategy games on Mobile 2025","nome_lista":"Best
          Strategy games on mobile","slug":"best-strategy-games-mobile","thumb":"\/common\/uploads\/cache\/topgame\/1-900-506-bb55e19861c47a382f05a2c4f663c340.webp","thumb_preloader":"\/common\/uploads\/cache\/topgame\/1-30-17-bb55e19861c47a382f05a2c4f663c340.webp","data_criacao":"2024-08-11","data_update":"2025-04-25
          00:00:00"},{"id":39,"nome":"The 15 best Survival games on Mobile 2025","nome_lista":"Best
          Survival games on mobile","slug":"best-survival-games-on-mobile","thumb":"\/common\/uploads\/cache\/topgame\/1-900-506-4ad6dcc6e2bb0f27561d591383db90e3.webp","thumb_preloader":"\/common\/uploads\/cache\/topgame\/1-30-17-4ad6dcc6e2bb0f27561d591383db90e3.webp","data_criacao":"2025-01-30","data_update":"2025-04-17
          00:00:00"},{"id":17,"nome":"The 34 best Action games on Mobile 2025","nome_lista":"Best
          Action games on mobile","slug":"best-action-games-mobile","thumb":"\/common\/uploads\/cache\/topgame\/1-900-506-f31d6a55bc4b8e419a0929a82dc0b7f3.webp","thumb_preloader":"\/common\/uploads\/cache\/topgame\/1-30-17-f31d6a55bc4b8e419a0929a82dc0b7f3.webp","data_criacao":"2024-07-16","data_update":"2025-04-09
          00:00:00"},{"id":38,"nome":"The 20 best games you can play for 100+ hours
          on mobile 2025","nome_lista":"Best 100+ hours games on mobile","slug":"best-100-hours-games-on-mobile","thumb":"\/common\/uploads\/cache\/topgame\/1-900-506-ca94d3c9e4618e00e959f3c69828ffea.webp","thumb_preloader":"\/common\/uploads\/cache\/topgame\/1-30-17-ca94d3c9e4618e00e959f3c69828ffea.webp","data_criacao":"2025-01-27","data_update":"2025-04-08
          00:00:00"},{"id":35,"nome":"The 18 best co-op games on Mobile 2025","nome_lista":"Best
          co-op games on mobile","slug":"best-co-op-games-mobile","thumb":"\/common\/uploads\/cache\/topgame\/1-900-506-00d525be73e7f8d1ae6e730a15775ebe.webp","thumb_preloader":"\/common\/uploads\/cache\/topgame\/1-30-17-00d525be73e7f8d1ae6e730a15775ebe.webp","data_criacao":"2025-01-09","data_update":"2025-03-31
          00:00:00"},{"id":15,"nome":"The 24 best Card games on Mobile 2025","nome_lista":"Best
          Card games on mobile","slug":"best-card-games-mobile","thumb":"\/common\/uploads\/cache\/topgame\/1-900-506-9128d5d2e897802a55b37c1a7ea9380c.webp","thumb_preloader":"\/common\/uploads\/cache\/topgame\/1-30-17-9128d5d2e897802a55b37c1a7ea9380c.webp","data_criacao":"2024-06-13","data_update":"2025-03-27
          00:00:00"},{"id":41,"nome":"The 18 best Arcade games on Mobile 2025","nome_lista":"Best
          Arcade games on mobile","slug":"best-arcade-games-on-mobile","thumb":"\/common\/uploads\/cache\/topgame\/1-900-506-28b97921ab81f59db306e320ba0ebc58.webp","thumb_preloader":"\/common\/uploads\/cache\/topgame\/1-30-17-28b97921ab81f59db306e320ba0ebc58.webp","data_criacao":"2025-02-04","data_update":"2025-02-05
          00:00:00"},{"id":20,"nome":"The 14 best Free games on mobile without ads or
          in-app purchases 2025","nome_lista":"Best Completely Free games on mobile","slug":"best-completely-free-games-mobile","thumb":"\/common\/uploads\/cache\/topgame\/1-900-506-52a2ec7205e364ed2631d03fcf038d7c.webp","thumb_preloader":"\/common\/uploads\/cache\/topgame\/1-30-17-52a2ec7205e364ed2631d03fcf038d7c.webp","data_criacao":"2024-09-11","data_update":"2025-03-16
          00:00:00"},{"id":16,"nome":"The 24 best Racing games on Mobile 2025","nome_lista":"Best
          Racing games on Mobile","slug":"best-racing-games-mobile","thumb":"\/common\/uploads\/cache\/topgame\/1-900-506-6e945f06e607b4b66d02e18bf5d67daf.webp","thumb_preloader":"\/common\/uploads\/cache\/topgame\/1-30-17-6e945f06e607b4b66d02e18bf5d67daf.webp","data_criacao":"2024-06-24","data_update":"2025-03-02
          00:00:00"},{"id":36,"nome":"The 17 best Hardcore games on Mobile 2025","nome_lista":"Best
          Hardcore games on mobile","slug":"best-hardcore-games-mobile","thumb":"\/common\/uploads\/cache\/topgame\/1-900-506-de87cdd25c65e82b941fac76de7a0945.webp","thumb_preloader":"\/common\/uploads\/cache\/topgame\/1-30-17-de87cdd25c65e82b941fac76de7a0945.webp","data_criacao":"2025-01-13","data_update":"2025-02-27
          00:00:00"},{"id":37,"nome":"The 9 best Auto-Battlers on Mobile 2025","nome_lista":"Best
          Auto Battler games on mobile","slug":"best-auto-battlers-mobile","thumb":"\/common\/uploads\/cache\/topgame\/1-900-506-0e15e2476a292410bbf6a3b5cc6f1c8b.webp","thumb_preloader":"\/common\/uploads\/cache\/topgame\/1-30-17-0e15e2476a292410bbf6a3b5cc6f1c8b.webp","data_criacao":"2025-01-21","data_update":"2025-02-17
          00:00:00"},{"id":33,"nome":"The 13 best Same-Device Multiplayer games on Mobile
          2025","nome_lista":"Best Same-Device Multiplayer games on mobile","slug":"best-same-device-multiplayer-games-mobile","thumb":"\/common\/uploads\/cache\/topgame\/1-900-506-d58e280d5ef27015efac5771ddee4794.webp","thumb_preloader":"\/common\/uploads\/cache\/topgame\/1-30-17-d58e280d5ef27015efac5771ddee4794.webp","data_criacao":"2025-01-02","data_update":"2025-02-10
          00:00:00"},{"id":40,"nome":"The 20 best Dark Fantasy games on Mobile 2025","nome_lista":"Best
          Dark Fantasy games on mobile","slug":"best-dark-fantasy-games-mobile","thumb":"\/common\/uploads\/cache\/topgame\/1-900-506-40c830b92f3d7ee169d1cee4bfe3c856.webp","thumb_preloader":"\/common\/uploads\/cache\/topgame\/1-30-17-40c830b92f3d7ee169d1cee4bfe3c856.webp","data_criacao":"2025-02-04","data_update":"2025-02-04
          00:00:00"},{"id":1,"nome":"The 15 best idle games on mobile 2025","nome_lista":"best
          idle games on mobile","slug":"best-mobile-idle-games","thumb":"\/common\/uploads\/cache\/topgame\/1-900-506-570cc45ad99d3ab532257beb6de10194.webp","thumb_preloader":"\/common\/uploads\/cache\/topgame\/1-30-17-570cc45ad99d3ab532257beb6de10194.webp","data_criacao":"2023-10-02","data_update":"2025-02-03
          00:00:00"},{"id":13,"nome":"The 30 best Dungeon Crawler games on mobile 2025","nome_lista":"Best
          Dungeon Crawler games on mobile","slug":"best-dungeon-crawler-games-mobile","thumb":"\/common\/uploads\/cache\/topgame\/1-900-506-814ccabc5f2d98d0b28b43ee5468b092.webp","thumb_preloader":"\/common\/uploads\/cache\/topgame\/1-30-17-814ccabc5f2d98d0b28b43ee5468b092.webp","data_criacao":"2024-05-19","data_update":"2025-01-30
          00:00:00"},{"id":30,"nome":"The 70 Best Mobile Games of 2024 TIER LIST","nome_lista":"Best
          mobile games of 2024 tier list","slug":"best-mobile-games-2024-tier-list","thumb":"\/common\/uploads\/cache\/topgame\/1-900-506-8c1ff06f718910d6c7d34026c17a6071.webp","thumb_preloader":"\/common\/uploads\/cache\/topgame\/1-30-17-8c1ff06f718910d6c7d34026c17a6071.webp","data_criacao":"2024-12-16","data_update":"2024-12-27
          00:00:00"},{"id":5,"nome":"47 best mobile games of 2023 TIER LIST","nome_lista":"Best
          mobile games of 2023 tier list","slug":"best-mobile-games-2023-tier-list","thumb":"\/common\/uploads\/cache\/topgame\/1-900-506-8ed6df56a99e3a0e6ce7004861759c07.webp","thumb_preloader":"\/common\/uploads\/cache\/topgame\/1-30-17-8ed6df56a99e3a0e6ce7004861759c07.webp","data_criacao":"2024-01-04","data_update":"2024-03-14
          00:00:00"},{"id":83,"nome":"The 14 best Role Playing mobile games with co-op
          2025","nome_lista":"Best Co-op  Role Playing games on mobile","slug":"best-co-op-role-playing-games-mobile","thumb":"\/common\/uploads\/cache\/topgame\/1-900-506-9e6f43c61fc185c0557abd8feb71b032.webp","thumb_preloader":"\/common\/uploads\/cache\/topgame\/1-30-17-9e6f43c61fc185c0557abd8feb71b032.webp","data_criacao":"2025-08-26","data_update":"2025-09-12
          08:37:01"},{"id":69,"nome":"The 17 best Action mobile games with co-op 2025","nome_lista":"Best
          Co-op  Action games on mobile","slug":"best-co-op-action-games-mobile","thumb":"\/common\/uploads\/cache\/topgame\/1-900-506-tmnt-netflix-6711023.webp","thumb_preloader":"\/common\/uploads\/cache\/topgame\/1-30-17-tmnt-netflix-6711023.webp","data_criacao":"2025-08-26","data_update":"2025-09-09
          11:24:02"}],"page":1,"total":38,"ultima_pagina":true}'
      headers:
        Access-Control-Allow-Origin:
          - "*"
        CF-RAY:
<<<<<<< HEAD
          - 99090e40aa538085-TPE
=======
          - 9908d7bc5a53a34f-TPE
>>>>>>> 7bd98307
        Cache-Control:
          - max-age=60, private, proxy-revalidate
        Connection:
          - keep-alive
        Content-Encoding:
          - gzip
        Content-Security-Policy:
          - frame-ancestors 'self';
        Content-Type:
          - application/json
        Date:
<<<<<<< HEAD
          - Sat, 18 Oct 2025 15:26:43 GMT
=======
          - Sat, 18 Oct 2025 14:49:30 GMT
>>>>>>> 7bd98307
        Expires:
          - Thu, 19 Nov 1981 08:52:00 GMT
        Nel:
          - '{"report_to":"cf-nel","success_fraction":0.0,"max_age":604800}'
        Pragma:
          - no-cache
        Report-To:
<<<<<<< HEAD
          - '{"group":"cf-nel","max_age":604800,"endpoints":[{"url":"https://a.nel.cloudflare.com/report/v4?s=Ca%2FFJyAgv7enekSDNL8clyMka8XHxSe3PPRxC%2BV6mngrjVTMcdNM1zcLVmiupNtrt1KvGhCXM9OwQ%2FFe55mkj5SYo7pQaQ6lTSVh6%2ByNdh5BjBGT58M%3D"}]}'
=======
          - '{"group":"cf-nel","max_age":604800,"endpoints":[{"url":"https://a.nel.cloudflare.com/report/v4?s=htF1433kYGPJSyqkQD64%2FfuowlVZaXyYXHJw7KdUFpWCYSN%2Bzy0BpSDYiL6WswH1aK5LJhbCBhX1qC3D8IK6sb%2FnLcYLyGsm29ubyUpghdAEZQzzonw%3D"}]}'
>>>>>>> 7bd98307
        Server:
          - cloudflare
        Transfer-Encoding:
          - chunked
        Vary:
          - Accept-Encoding
        X-Frame-Options:
          - SAMEORIGIN
        X-UA-Compatible:
          - IE=Edge,chrome=1
        cf-cache-status:
          - DYNAMIC
      status:
        code: 200
        message: OK
version: 1<|MERGE_RESOLUTION|>--- conflicted
+++ resolved
@@ -101,11 +101,7 @@
         Access-Control-Allow-Origin:
           - "*"
         CF-RAY:
-<<<<<<< HEAD
           - 99090e40aa538085-TPE
-=======
-          - 9908d7bc5a53a34f-TPE
->>>>>>> 7bd98307
         Cache-Control:
           - max-age=60, private, proxy-revalidate
         Connection:
@@ -117,11 +113,7 @@
         Content-Type:
           - application/json
         Date:
-<<<<<<< HEAD
           - Sat, 18 Oct 2025 15:26:43 GMT
-=======
-          - Sat, 18 Oct 2025 14:49:30 GMT
->>>>>>> 7bd98307
         Expires:
           - Thu, 19 Nov 1981 08:52:00 GMT
         Nel:
@@ -129,11 +121,145 @@
         Pragma:
           - no-cache
         Report-To:
-<<<<<<< HEAD
           - '{"group":"cf-nel","max_age":604800,"endpoints":[{"url":"https://a.nel.cloudflare.com/report/v4?s=Ca%2FFJyAgv7enekSDNL8clyMka8XHxSe3PPRxC%2BV6mngrjVTMcdNM1zcLVmiupNtrt1KvGhCXM9OwQ%2FFe55mkj5SYo7pQaQ6lTSVh6%2ByNdh5BjBGT58M%3D"}]}'
-=======
-          - '{"group":"cf-nel","max_age":604800,"endpoints":[{"url":"https://a.nel.cloudflare.com/report/v4?s=htF1433kYGPJSyqkQD64%2FfuowlVZaXyYXHJw7KdUFpWCYSN%2Bzy0BpSDYiL6WswH1aK5LJhbCBhX1qC3D8IK6sb%2FnLcYLyGsm29ubyUpghdAEZQzzonw%3D"}]}'
->>>>>>> 7bd98307
+        Server:
+          - cloudflare
+        Transfer-Encoding:
+          - chunked
+        Vary:
+          - Accept-Encoding
+        X-Frame-Options:
+          - SAMEORIGIN
+        X-UA-Compatible:
+          - IE=Edge,chrome=1
+        cf-cache-status:
+          - DYNAMIC
+      status:
+        code: 200
+        message: OK
+  - request:
+      body: null
+      headers:
+        Accept:
+          - "*/*"
+        Accept-Encoding:
+          - gzip, deflate
+        Connection:
+          - keep-alive
+        Cookie:
+          - minireview-io=kbfu3hlkcmusd23e87rohqqhhl
+        User-Agent:
+          - python-requests/2.32.5
+      method: GET
+      uri: https://minireview.io/apiv2/top-games?page=1&limit=50
+    response:
+      body:
+        string:
+          '{"data":[{"id":100001,"nome":"Best mobile games 2025","nome_lista":"Best
+          mobile games 2025","slug":"\/best-mobile-games","thumb":"\/common\/uploads\/cache\/specialtopgame\/1-900-506-c103a23c4c18b8eae6f43087d4634016.webp","thumb_preloader":"\/common\/uploads\/cache\/specialtopgame\/1-30-17-c103a23c4c18b8eae6f43087d4634016.webp","data_criacao":"2025-07-28
+          09:30:10","data_update":"2025-10-17 09:45:02"},{"id":47,"nome":"The 18 best
+          Strategy War games on Mobile 2025","nome_lista":"Best Strategy War games on
+          mobile","slug":"best-strategy-war-games-mobile","thumb":"\/common\/uploads\/cache\/topgame\/1-900-506-adf14c96fb467b3d2673350493addb0a.webp","thumb_preloader":"\/common\/uploads\/cache\/topgame\/1-30-17-adf14c96fb467b3d2673350493addb0a.webp","data_criacao":"2025-03-10","data_update":"2025-10-08
+          09:51:16"},{"id":4,"nome":"The 17 best crossplay games on mobile 2025","nome_lista":"best
+          crossplay games on mobile","slug":"best-crossplay-games-on-mobile","thumb":"\/common\/uploads\/cache\/topgame\/1-900-506-1722aa0193a41dd244b6549be498cfd8.webp","thumb_preloader":"\/common\/uploads\/cache\/topgame\/1-30-17-1722aa0193a41dd244b6549be498cfd8.webp","data_criacao":"2023-12-08","data_update":"2025-09-29
+          09:43:08"},{"id":52,"nome":"The 28 best Action RPG games on Mobile 2025","nome_lista":"Best
+          Action RPG games on mobile","slug":"best-action-rpg-games","thumb":"\/common\/uploads\/cache\/topgame\/1-900-506-7acb17229cffae1d257295a90a4a7c1e.webp","thumb_preloader":"\/common\/uploads\/cache\/topgame\/1-30-17-7acb17229cffae1d257295a90a4a7c1e.webp","data_criacao":"2025-04-07","data_update":"2025-09-15
+          08:24:29"},{"id":32,"nome":"The 20 best Simulation games on Mobile 2025","nome_lista":"Best
+          Simulation games on mobile","slug":"best-simulation-games-mobile","thumb":"\/common\/uploads\/cache\/topgame\/1-900-506-a6bc5fd85854ec866c9e05212021e19e.webp","thumb_preloader":"\/common\/uploads\/cache\/topgame\/1-30-17-a6bc5fd85854ec866c9e05212021e19e.webp","data_criacao":"2024-12-17","data_update":"2025-09-15
+          04:48:20"},{"id":28,"nome":"The 19 best Shooter games on Mobile 2025","nome_lista":"Best
+          Shooter games on mobile","slug":"best-shooter-games-mobile","thumb":"\/common\/uploads\/cache\/topgame\/1-900-506-67892cd66345fa71b882217275e90dfd.webp","thumb_preloader":"\/common\/uploads\/cache\/topgame\/1-30-17-67892cd66345fa71b882217275e90dfd.webp","data_criacao":"2024-12-04","data_update":"2025-09-11
+          09:28:25"},{"id":26,"nome":"The 29 best Roguelike Deck-Builder games on Mobile
+          2025","nome_lista":"Best Roguelike Deck-Builder games on mobile","slug":"best-roguelike-deckbuilder-games-mobile","thumb":"\/common\/uploads\/cache\/topgame\/1-900-506-caa4c43dd35669175664fa6b29da64fe.webp","thumb_preloader":"\/common\/uploads\/cache\/topgame\/1-30-17-caa4c43dd35669175664fa6b29da64fe.webp","data_criacao":"2024-10-23","data_update":"2025-09-04
+          08:49:52"},{"id":60,"nome":"The 12 best MMORPG games on Mobile 2025","nome_lista":"Best
+          MMORPGs on Mobile","slug":"best-mmorpg-games-on-mobile","thumb":"\/common\/uploads\/cache\/topgame\/1-900-506-39150e9017af898093ac1ce9ae5e6941.webp","thumb_preloader":"\/common\/uploads\/cache\/topgame\/1-30-17-39150e9017af898093ac1ce9ae5e6941.webp","data_criacao":"2025-05-23","data_update":"2025-09-01
+          08:02:39"},{"id":50,"nome":"The 12 best Sports games on Mobile 2025","nome_lista":"Best
+          Sports games on mobile","slug":"best-sports-games-on-mobile","thumb":"\/common\/uploads\/cache\/topgame\/1-900-506-e20b37d6101fa90393133140a296e65a.webp","thumb_preloader":"\/common\/uploads\/cache\/topgame\/1-30-17-e20b37d6101fa90393133140a296e65a.webp","data_criacao":"2025-04-01","data_update":"2025-08-19
+          10:18:40"},{"id":48,"nome":"The 19 best Story-Driven games on Mobile 2025","nome_lista":"Best
+          Story-Driven games on mobile","slug":"best-story-driven-games-on-mobile","thumb":"\/common\/uploads\/cache\/topgame\/1-900-506-8a97e81ed7b51014a9879f39be2f8d46.webp","thumb_preloader":"\/common\/uploads\/cache\/topgame\/1-30-17-8a97e81ed7b51014a9879f39be2f8d46.webp","data_criacao":"2025-03-18","data_update":"2025-08-13
+          08:00:18"},{"id":14,"nome":"The 18 best Bullet Hell games on mobile 2025","nome_lista":"Best
+          Bullet Hell games on mobile","slug":"best-bullet-hell-games-mobile","thumb":"\/common\/uploads\/cache\/topgame\/1-900-506-b956f3c2778a371da8c97fc7fa2b7585.webp","thumb_preloader":"\/common\/uploads\/cache\/topgame\/1-30-17-b956f3c2778a371da8c97fc7fa2b7585.webp","data_criacao":"2024-06-04","data_update":"2025-08-12
+          12:14:20"},{"id":29,"nome":"The 18 best Pixel Art games on Mobile 2025","nome_lista":"Best
+          Pixel Art games on mobile","slug":"best-pixel-art-games-mobile","thumb":"\/common\/uploads\/cache\/topgame\/1-900-506-8574f8598a3435c2d4917c0d4f5cfd5c.webp","thumb_preloader":"\/common\/uploads\/cache\/topgame\/1-30-17-8574f8598a3435c2d4917c0d4f5cfd5c.webp","data_criacao":"2024-12-11","data_update":"2025-08-12
+          12:04:26"},{"id":2,"nome":"The 16 best action roguelike games on mobile 2025","nome_lista":"best
+          action roguelike games on mobile","slug":"best-action-roguelike-games-on-mobile","thumb":"\/common\/uploads\/cache\/topgame\/1-900-506-9f9d8b7362ca40ed06dd293d15b352ca.webp","thumb_preloader":"\/common\/uploads\/cache\/topgame\/1-30-17-9f9d8b7362ca40ed06dd293d15b352ca.webp","data_criacao":"2023-10-03","data_update":"2025-07-24
+          10:04:57"},{"id":3,"nome":"The 13 best tower defense games on mobile 2025","nome_lista":"Best
+          Tower Defense games on mobile","slug":"best-tower-defense-games-on-mobile","thumb":"\/common\/uploads\/cache\/topgame\/1-900-506-268d8f196e39d2b7d0d4e9e54e1936dd.webp","thumb_preloader":"\/common\/uploads\/cache\/topgame\/1-30-17-268d8f196e39d2b7d0d4e9e54e1936dd.webp","data_criacao":"2023-10-03","data_update":"2025-07-24
+          00:00:00"},{"id":51,"nome":"The 15 best traditional roguelike games on Mobile
+          2025","nome_lista":"Best Traditional Roguelike games on mobile","slug":"best-traditional-roguelike-games-mobile","thumb":"\/common\/uploads\/cache\/topgame\/1-900-506-b2206be08a3bf1251280c1cf6404888a.webp","thumb_preloader":"\/common\/uploads\/cache\/topgame\/1-30-17-b2206be08a3bf1251280c1cf6404888a.webp","data_criacao":"2025-04-03","data_update":"2025-07-11
+          00:00:00"},{"id":12,"nome":"The 17 best metroidvania games on mobile 2025","nome_lista":"Best
+          Metroidvania games on mobile","slug":"best-metroidvania-games-mobile","thumb":"\/common\/uploads\/cache\/topgame\/1-900-506-72191b1e597e7a3a662ee026a2745b44.webp","thumb_preloader":"\/common\/uploads\/cache\/topgame\/1-30-17-72191b1e597e7a3a662ee026a2745b44.webp","data_criacao":"2024-04-10","data_update":"2025-06-19
+          00:00:00"},{"id":6,"nome":"The 22 best puzzle games on mobile 2025","nome_lista":"best
+          puzzle games on mobile","slug":"best-puzzle-games-on-mobile","thumb":"\/common\/uploads\/cache\/topgame\/1-900-506-e52c3817ef050b15d02aa5b00666dee3.webp","thumb_preloader":"\/common\/uploads\/cache\/topgame\/1-30-17-e52c3817ef050b15d02aa5b00666dee3.webp","data_criacao":"2024-01-23","data_update":"2025-05-22
+          00:00:00"},{"id":49,"nome":"The 23 best Sci-Fi games on Mobile 2025","nome_lista":"Best
+          Sci-Fi games on mobile","slug":"best-scifi-games-mobile","thumb":"\/common\/uploads\/cache\/topgame\/1-900-506-56c0ced45145b70395e73037ef7dc149.webp","thumb_preloader":"\/common\/uploads\/cache\/topgame\/1-30-17-56c0ced45145b70395e73037ef7dc149.webp","data_criacao":"2025-03-25","data_update":"2025-05-19
+          00:00:00"},{"id":55,"nome":"The 16 best Twin-Stick Shooter games on Mobile
+          2025","nome_lista":"Best Twin-Stick Shooters on mobile","slug":"best-twin-stick-shooter-games-mobile","thumb":"\/common\/uploads\/cache\/topgame\/1-900-506-19b76a02786ff8b7f6f0ee0b3483ed21.webp","thumb_preloader":"\/common\/uploads\/cache\/topgame\/1-30-17-19b76a02786ff8b7f6f0ee0b3483ed21.webp","data_criacao":"2025-04-23","data_update":"2025-05-14
+          00:00:00"},{"id":44,"nome":"The 15 best Cozy games on Mobile 2025","nome_lista":"Best
+          Cozy games on mobile","slug":"best-cozy-games-mobile","thumb":"\/common\/uploads\/cache\/topgame\/1-900-506-d6da95f367dab31361525ae00833b46b.webp","thumb_preloader":"\/common\/uploads\/cache\/topgame\/1-30-17-d6da95f367dab31361525ae00833b46b.webp","data_criacao":"2025-02-26","data_update":"2025-05-09
+          00:00:00"},{"id":18,"nome":"The 30 best Strategy games on Mobile 2025","nome_lista":"Best
+          Strategy games on mobile","slug":"best-strategy-games-mobile","thumb":"\/common\/uploads\/cache\/topgame\/1-900-506-bb55e19861c47a382f05a2c4f663c340.webp","thumb_preloader":"\/common\/uploads\/cache\/topgame\/1-30-17-bb55e19861c47a382f05a2c4f663c340.webp","data_criacao":"2024-08-11","data_update":"2025-04-25
+          00:00:00"},{"id":39,"nome":"The 15 best Survival games on Mobile 2025","nome_lista":"Best
+          Survival games on mobile","slug":"best-survival-games-on-mobile","thumb":"\/common\/uploads\/cache\/topgame\/1-900-506-4ad6dcc6e2bb0f27561d591383db90e3.webp","thumb_preloader":"\/common\/uploads\/cache\/topgame\/1-30-17-4ad6dcc6e2bb0f27561d591383db90e3.webp","data_criacao":"2025-01-30","data_update":"2025-04-17
+          00:00:00"},{"id":17,"nome":"The 34 best Action games on Mobile 2025","nome_lista":"Best
+          Action games on mobile","slug":"best-action-games-mobile","thumb":"\/common\/uploads\/cache\/topgame\/1-900-506-f31d6a55bc4b8e419a0929a82dc0b7f3.webp","thumb_preloader":"\/common\/uploads\/cache\/topgame\/1-30-17-f31d6a55bc4b8e419a0929a82dc0b7f3.webp","data_criacao":"2024-07-16","data_update":"2025-04-09
+          00:00:00"},{"id":38,"nome":"The 20 best games you can play for 100+ hours
+          on mobile 2025","nome_lista":"Best 100+ hours games on mobile","slug":"best-100-hours-games-on-mobile","thumb":"\/common\/uploads\/cache\/topgame\/1-900-506-ca94d3c9e4618e00e959f3c69828ffea.webp","thumb_preloader":"\/common\/uploads\/cache\/topgame\/1-30-17-ca94d3c9e4618e00e959f3c69828ffea.webp","data_criacao":"2025-01-27","data_update":"2025-04-08
+          00:00:00"},{"id":35,"nome":"The 18 best co-op games on Mobile 2025","nome_lista":"Best
+          co-op games on mobile","slug":"best-co-op-games-mobile","thumb":"\/common\/uploads\/cache\/topgame\/1-900-506-00d525be73e7f8d1ae6e730a15775ebe.webp","thumb_preloader":"\/common\/uploads\/cache\/topgame\/1-30-17-00d525be73e7f8d1ae6e730a15775ebe.webp","data_criacao":"2025-01-09","data_update":"2025-03-31
+          00:00:00"},{"id":15,"nome":"The 24 best Card games on Mobile 2025","nome_lista":"Best
+          Card games on mobile","slug":"best-card-games-mobile","thumb":"\/common\/uploads\/cache\/topgame\/1-900-506-9128d5d2e897802a55b37c1a7ea9380c.webp","thumb_preloader":"\/common\/uploads\/cache\/topgame\/1-30-17-9128d5d2e897802a55b37c1a7ea9380c.webp","data_criacao":"2024-06-13","data_update":"2025-03-27
+          00:00:00"},{"id":41,"nome":"The 18 best Arcade games on Mobile 2025","nome_lista":"Best
+          Arcade games on mobile","slug":"best-arcade-games-on-mobile","thumb":"\/common\/uploads\/cache\/topgame\/1-900-506-28b97921ab81f59db306e320ba0ebc58.webp","thumb_preloader":"\/common\/uploads\/cache\/topgame\/1-30-17-28b97921ab81f59db306e320ba0ebc58.webp","data_criacao":"2025-02-04","data_update":"2025-02-05
+          00:00:00"},{"id":20,"nome":"The 14 best Free games on mobile without ads or
+          in-app purchases 2025","nome_lista":"Best Completely Free games on mobile","slug":"best-completely-free-games-mobile","thumb":"\/common\/uploads\/cache\/topgame\/1-900-506-52a2ec7205e364ed2631d03fcf038d7c.webp","thumb_preloader":"\/common\/uploads\/cache\/topgame\/1-30-17-52a2ec7205e364ed2631d03fcf038d7c.webp","data_criacao":"2024-09-11","data_update":"2025-03-16
+          00:00:00"},{"id":16,"nome":"The 24 best Racing games on Mobile 2025","nome_lista":"Best
+          Racing games on Mobile","slug":"best-racing-games-mobile","thumb":"\/common\/uploads\/cache\/topgame\/1-900-506-6e945f06e607b4b66d02e18bf5d67daf.webp","thumb_preloader":"\/common\/uploads\/cache\/topgame\/1-30-17-6e945f06e607b4b66d02e18bf5d67daf.webp","data_criacao":"2024-06-24","data_update":"2025-03-02
+          00:00:00"},{"id":36,"nome":"The 17 best Hardcore games on Mobile 2025","nome_lista":"Best
+          Hardcore games on mobile","slug":"best-hardcore-games-mobile","thumb":"\/common\/uploads\/cache\/topgame\/1-900-506-de87cdd25c65e82b941fac76de7a0945.webp","thumb_preloader":"\/common\/uploads\/cache\/topgame\/1-30-17-de87cdd25c65e82b941fac76de7a0945.webp","data_criacao":"2025-01-13","data_update":"2025-02-27
+          00:00:00"},{"id":37,"nome":"The 9 best Auto-Battlers on Mobile 2025","nome_lista":"Best
+          Auto Battler games on mobile","slug":"best-auto-battlers-mobile","thumb":"\/common\/uploads\/cache\/topgame\/1-900-506-0e15e2476a292410bbf6a3b5cc6f1c8b.webp","thumb_preloader":"\/common\/uploads\/cache\/topgame\/1-30-17-0e15e2476a292410bbf6a3b5cc6f1c8b.webp","data_criacao":"2025-01-21","data_update":"2025-02-17
+          00:00:00"},{"id":33,"nome":"The 13 best Same-Device Multiplayer games on Mobile
+          2025","nome_lista":"Best Same-Device Multiplayer games on mobile","slug":"best-same-device-multiplayer-games-mobile","thumb":"\/common\/uploads\/cache\/topgame\/1-900-506-d58e280d5ef27015efac5771ddee4794.webp","thumb_preloader":"\/common\/uploads\/cache\/topgame\/1-30-17-d58e280d5ef27015efac5771ddee4794.webp","data_criacao":"2025-01-02","data_update":"2025-02-10
+          00:00:00"},{"id":40,"nome":"The 20 best Dark Fantasy games on Mobile 2025","nome_lista":"Best
+          Dark Fantasy games on mobile","slug":"best-dark-fantasy-games-mobile","thumb":"\/common\/uploads\/cache\/topgame\/1-900-506-40c830b92f3d7ee169d1cee4bfe3c856.webp","thumb_preloader":"\/common\/uploads\/cache\/topgame\/1-30-17-40c830b92f3d7ee169d1cee4bfe3c856.webp","data_criacao":"2025-02-04","data_update":"2025-02-04
+          00:00:00"},{"id":1,"nome":"The 15 best idle games on mobile 2025","nome_lista":"best
+          idle games on mobile","slug":"best-mobile-idle-games","thumb":"\/common\/uploads\/cache\/topgame\/1-900-506-570cc45ad99d3ab532257beb6de10194.webp","thumb_preloader":"\/common\/uploads\/cache\/topgame\/1-30-17-570cc45ad99d3ab532257beb6de10194.webp","data_criacao":"2023-10-02","data_update":"2025-02-03
+          00:00:00"},{"id":13,"nome":"The 30 best Dungeon Crawler games on mobile 2025","nome_lista":"Best
+          Dungeon Crawler games on mobile","slug":"best-dungeon-crawler-games-mobile","thumb":"\/common\/uploads\/cache\/topgame\/1-900-506-814ccabc5f2d98d0b28b43ee5468b092.webp","thumb_preloader":"\/common\/uploads\/cache\/topgame\/1-30-17-814ccabc5f2d98d0b28b43ee5468b092.webp","data_criacao":"2024-05-19","data_update":"2025-01-30
+          00:00:00"},{"id":30,"nome":"The 70 Best Mobile Games of 2024 TIER LIST","nome_lista":"Best
+          mobile games of 2024 tier list","slug":"best-mobile-games-2024-tier-list","thumb":"\/common\/uploads\/cache\/topgame\/1-900-506-8c1ff06f718910d6c7d34026c17a6071.webp","thumb_preloader":"\/common\/uploads\/cache\/topgame\/1-30-17-8c1ff06f718910d6c7d34026c17a6071.webp","data_criacao":"2024-12-16","data_update":"2024-12-27
+          00:00:00"},{"id":5,"nome":"47 best mobile games of 2023 TIER LIST","nome_lista":"Best
+          mobile games of 2023 tier list","slug":"best-mobile-games-2023-tier-list","thumb":"\/common\/uploads\/cache\/topgame\/1-900-506-8ed6df56a99e3a0e6ce7004861759c07.webp","thumb_preloader":"\/common\/uploads\/cache\/topgame\/1-30-17-8ed6df56a99e3a0e6ce7004861759c07.webp","data_criacao":"2024-01-04","data_update":"2024-03-14
+          00:00:00"},{"id":83,"nome":"The 14 best Role Playing mobile games with co-op
+          2025","nome_lista":"Best Co-op  Role Playing games on mobile","slug":"best-co-op-role-playing-games-mobile","thumb":"\/common\/uploads\/cache\/topgame\/1-900-506-9e6f43c61fc185c0557abd8feb71b032.webp","thumb_preloader":"\/common\/uploads\/cache\/topgame\/1-30-17-9e6f43c61fc185c0557abd8feb71b032.webp","data_criacao":"2025-08-26","data_update":"2025-09-12
+          08:37:01"},{"id":69,"nome":"The 17 best Action mobile games with co-op 2025","nome_lista":"Best
+          Co-op  Action games on mobile","slug":"best-co-op-action-games-mobile","thumb":"\/common\/uploads\/cache\/topgame\/1-900-506-tmnt-netflix-6711023.webp","thumb_preloader":"\/common\/uploads\/cache\/topgame\/1-30-17-tmnt-netflix-6711023.webp","data_criacao":"2025-08-26","data_update":"2025-09-09
+          11:24:02"}],"page":1,"total":38,"ultima_pagina":true}'
+      headers:
+        Access-Control-Allow-Origin:
+          - "*"
+        CF-RAY:
+          - 99091b8e98e8a9bb-TPE
+        Cache-Control:
+          - max-age=60, private, proxy-revalidate
+        Connection:
+          - keep-alive
+        Content-Encoding:
+          - gzip
+        Content-Security-Policy:
+          - frame-ancestors 'self';
+        Content-Type:
+          - application/json
+        Date:
+          - Sat, 18 Oct 2025 15:35:48 GMT
+        Expires:
+          - Thu, 19 Nov 1981 08:52:00 GMT
+        Nel:
+          - '{"report_to":"cf-nel","success_fraction":0.0,"max_age":604800}'
+        Pragma:
+          - no-cache
+        Report-To:
+          - '{"group":"cf-nel","max_age":604800,"endpoints":[{"url":"https://a.nel.cloudflare.com/report/v4?s=cmpvNjOtFQFQ9zXFfVk4b980D9CfIAuj4m37SYwpNk7gGs%2FD29xU37i0aT%2BSWn2TGMwBExOYRbd6vt3ef4ro4G39%2Fn7clM2CX7nnfYXaitWe6ovPD4Y%3D"}]}'
         Server:
           - cloudflare
         Transfer-Encoding:
