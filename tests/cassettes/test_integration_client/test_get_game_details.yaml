--- conflicted
+++ resolved
@@ -65,11 +65,7 @@
         Access-Control-Allow-Origin:
           - "*"
         CF-RAY:
-<<<<<<< HEAD
           - 99090e209e94a361-TPE
-=======
-          - 9908d7a26d104a48-TPE
->>>>>>> 7bd98307
         Cache-Control:
           - max-age=60, private, proxy-revalidate
         Connection:
@@ -81,11 +77,7 @@
         Content-Type:
           - application/json
         Date:
-<<<<<<< HEAD
           - Sat, 18 Oct 2025 15:26:38 GMT
-=======
-          - Sat, 18 Oct 2025 14:49:26 GMT
->>>>>>> 7bd98307
         Expires:
           - Thu, 19 Nov 1981 08:52:00 GMT
         Nel:
@@ -93,11 +85,109 @@
         Pragma:
           - no-cache
         Report-To:
-<<<<<<< HEAD
           - '{"group":"cf-nel","max_age":604800,"endpoints":[{"url":"https://a.nel.cloudflare.com/report/v4?s=rOsuA7axTf3etBwYsJi0cxPs2F9%2F5ERb5XV%2FrYWU2gQzGXHhCap6XOu4EnwnCBe7PYBta9C6ANHJsFf8kbCrBU7nvG1Jyj2GbqcYmP%2Boa60zmj3XjKQ%3D"}]}'
-=======
-          - '{"group":"cf-nel","max_age":604800,"endpoints":[{"url":"https://a.nel.cloudflare.com/report/v4?s=yEtOchq7%2BEVVcxJV%2FwvvdgWW1WuuvA%2FbsJ8PDUVs2uY2OFDUgs7VWT%2F87ySlOIIQct8Von74H3oGieKw2Rbrv07S0ZUGASwvQP5fw0%2FrzxYkEr7KhKw%3D"}]}'
->>>>>>> 7bd98307
+        Server:
+          - cloudflare
+        Transfer-Encoding:
+          - chunked
+        Vary:
+          - Accept-Encoding
+        X-Frame-Options:
+          - SAMEORIGIN
+        X-UA-Compatible:
+          - IE=Edge,chrome=1
+        cf-cache-status:
+          - DYNAMIC
+      status:
+        code: 200
+        message: OK
+  - request:
+      body: null
+      headers:
+        Accept:
+          - "*/*"
+        Accept-Encoding:
+          - gzip, deflate
+        Connection:
+          - keep-alive
+        Cookie:
+          - minireview-io=kbfu3hlkcmusd23e87rohqqhhl
+        User-Agent:
+          - python-requests/2.32.5
+      method: GET
+      uri: https://minireview.io/apiv2/games/merge-dragons?getBy=slug&category=puzzle
+    response:
+      body:
+        string:
+          '{"data":{"id":95,"nome":"Merge Dragons!","slug":"merge-dragons","logo":"common\/uploads\/icons\/08228a03a48e97f429306fad07c7af79.webp","logo_preloader":"\/common\/uploads\/cache\/icons\/1-30-30-08228a03a48e97f429306fad07c7af79.webp","thumb":"\/common\/uploads\/cache\/review\/1-900-506-676fcc403df896dcd3b9d13241a7b930.webp","thumb_preloader":"\/common\/uploads\/cache\/review\/1-30-17-676fcc403df896dcd3b9d13241a7b930.webp","nota":7.5,"total_avaliacoes":1,"usuario_favorito":false,"usuario_avaliou":false,"disponivel_android":true,"disponivel_ios":true,"android_morto":false,"android_morto_data":null,"ios_morto":false,"ios_morto_data":null,"preco_android":"Free
+          (Ads + iAP)","preco_ios":"Free (Ads + iAP)","link_android":"https:\/\/play.google.com\/store\/apps\/details?id=com.gramgames.mergedragons&referrer=utm_source%3DMiniReview","link_ios":"https:\/\/apps.apple.com\/us\/app\/id1208952944?ct=MiniReview","categoria":{"id":9,"nome":"Puzzle","slug":"puzzle"},"subcategoria":{"id":9,"nome":"Match-3","slug":"match-3"},"categorias":[{"id":9,"nome":"Puzzle","slug":"puzzle","type":"category"},{"id":26,"nome":"Match-3","slug":"match-3","type":"subcategory"}],"top_game":{"nome":"The
+          22 best puzzle games on mobile 2025","slug":"best-puzzle-games-on-mobile","text":"best
+          puzzle games"},"our_picks":false,"game_of_the_week":false,"galeria":[{"imagem":"\/common\/uploads\/cache\/review\/5--322-3c05f896a249be1620bb21fa65c18e05.webp","imagem_preloader":"\/common\/uploads\/cache\/review\/5--14-3c05f896a249be1620bb21fa65c18e05.webp","imagem_zoom":"common\/uploads\/review\/3c05f896a249be1620bb21fa65c18e05.jpg","width":476,"height":268},{"imagem":"\/common\/uploads\/cache\/review\/5--322-7fd71b7727b66376cf6b4bbb6e8ed61f.webp","imagem_preloader":"\/common\/uploads\/cache\/review\/5--14-7fd71b7727b66376cf6b4bbb6e8ed61f.webp","imagem_zoom":"common\/uploads\/review\/7fd71b7727b66376cf6b4bbb6e8ed61f.jpg","width":475,"height":268},{"imagem":"\/common\/uploads\/cache\/review\/5--322-00bfe82d61ea01b37bef7e52c6ea3fd0.webp","imagem_preloader":"\/common\/uploads\/cache\/review\/5--14-00bfe82d61ea01b37bef7e52c6ea3fd0.webp","imagem_zoom":"common\/uploads\/review\/00bfe82d61ea01b37bef7e52c6ea3fd0.jpg","width":477,"height":268},{"imagem":"\/common\/uploads\/cache\/review\/5--322-586d28a31295e73ef390810db07e92e1.webp","imagem_preloader":"\/common\/uploads\/cache\/review\/5--14-586d28a31295e73ef390810db07e92e1.webp","imagem_zoom":"common\/uploads\/review\/586d28a31295e73ef390810db07e92e1.jpg","width":475,"height":268},{"imagem":"\/common\/uploads\/cache\/review\/5--322-fd0df81937a9b38b44c34f78bc7f15ce.webp","imagem_preloader":"\/common\/uploads\/cache\/review\/5--14-fd0df81937a9b38b44c34f78bc7f15ce.webp","imagem_zoom":"common\/uploads\/review\/fd0df81937a9b38b44c34f78bc7f15ce.jpg","width":484,"height":268}],"descricao":"Merge
+          Dragons! is a free 2D Puzzle Match-3 game available on Android and iOS. It\u2019s
+          a singleplayer experience that can be played offline in landscape mode. It
+          has received 1 user rating from the MiniReview community. Merge Dragons! was
+          released in July 2017 and has a current rating of 4.5 out of 5.0 on Google
+          Play and 4.7 out of 5.0 on the iOS App Store.","mostrar_faq":false,"review":{"data":"2017-07-21","usuario":{"avatar":"\/common\/uploads\/cache\/usuario\/1-76-76-3ac33a3fa0a99aa07b89dbff1d48e170.webp","nome":"NimbleThor","cargo":"Youtuber","reviews":801,"sobre":"I''ve
+          been covering mobile games since 2017. My favorite genres include RPGs, Roguelikes,
+          Tower Defense, and Arcade.","links":[{"tipo":"youtube","nome":"\/NimbleThor","link":"https:\/\/www.youtube.com\/c\/NimbleThor"},{"tipo":"twitter","nome":"@NimbleThor","link":"https:\/\/twitter.com\/NimbleThor"}]},"texto":"Notice;
+          I nearly uninstalled this game after 30 seconds, dismissing it because of
+          its \"childish\" look, but this game has me hooked now!<br\/><br\/>Merge 3
+          \"things\" together to gain a new \"thing\", with the ultimate goal being
+          to build out your home base by continually merging new \"things\" together
+          to reveal more of your base and get more dragons.That''s the core gameplay
+          in this puzzle game.<br\/><br\/>There are no obtrusive ads and while in-app
+          purchases go all the way up to $100, the game never forces you to spend any
+          money. An easy recommendation, if you''re looking for an alternative puzzle
+          game.","notas":{"gameplay":9,"graficos":6,"controles":9,"monetizacao":6}},"review_total_solicitado":0,"usuario_seguiu":false,"usuario_seguiu_email":null,"usuario_seguiu_push":null,"usuario_ultimo_seguiu_email":null,"usuario_ultimo_seguiu_push":null,"mostrar_rewards":false,"especificacoes":[[{"nome":"Singleplayer","ativo":true,"url":"\/browse?players=singleplayer"},{"nome":"Multiplayer","ativo":false,"url":"\/browse?players=multiplayer"}],[{"nome":"Offline","ativo":true,"url":"\/browse?network=offline"},{"nome":"Online","ativo":false,"url":"\/browse?network=online"}],[{"nome":"Portrait","ativo":false,"url":"\/browse?screen-orientation=portrait"},{"nome":"Landscape","ativo":true,"url":"\/browse?screen-orientation=landscape"}],[{"nome":"PvE","ativo":false,"url":"\/browse?players=pve"}],[{"nome":"Co-op","ativo":false,"url":"\/browse?players=co-op"}],[{"nome":"PvP","ativo":false,"url":"\/browse?players=pvp"}],[{"nome":"Real-time
+          PvP","ativo":false,"url":"\/browse?players=real-time-pvp"}]],"tags":[{"id":106,"nome":"2D","slug":"2d","tag_tipo":"tag"},{"id":70,"nome":"Achievements","slug":"achievements","tag_tipo":"tag"},{"id":20,"nome":"Base
+          Building","slug":"base-building","tag_tipo":"tag"},{"id":13,"nome":"Isometric","slug":"isometric","tag_tipo":"tag"},{"id":117,"nome":"Merge","slug":"merge","tag_tipo":"tag"},{"id":52,"nome":"Quests","slug":"quests","tag_tipo":"tag"}],"android_dados_loja":{"desenvolvedor":{"nome":"Gram
+          Games Limited","link":"https:\/\/www.zynga.com\/"},"permissoes":[{"nome":"Other","valor":["find
+          accounts on the device","find accounts on the device","view Wi-Fi connections","view
+          network connections","full network access","run at startup","control vibration","prevent
+          device from sleeping"]}],"detalhes":[{"type":"release-date","nome":"Release
+          date","valor":"Jul 26, 2017"},{"type":"last-updated","nome":"Last updated","valor":"Oct
+          16, 2025"},{"type":"current-score","nome":"Current score","valor":4.5},{"type":"n-of-downloads","nome":"#
+          of Downloads","valor":"50,000,000+"},{"type":"price","nome":"Price","valor":"Free
+          (Ads + iAP)"},{"type":"ads","nome":"Contain ads?","valor":"Yes"},{"type":"in-app-purchases","nome":"In-app
+          purchases","valor":"$0.99 - $399.99"},{"type":"content-rating","nome":"Content
+          rating","valor":"Everyone"},{"type":"download-size","nome":"Download size","valor":"399.6
+          MB"},{"type":"storage-size","nome":"Storage Size","valor":"147 MB"},{"type":"version","nome":"Version","valor":"12.12.2"}]},"ios_dados_loja":{"desenvolvedor":{"nome":"Gram
+          Games","link":"https:\/\/apps.apple.com\/us\/developer\/gram-games\/id1202264615?uo=4"},"permissoes":[],"detalhes":[{"type":"release-date","nome":"Release
+          date","valor":"Jun 28, 2017"},{"type":"last-updated","nome":"Last updated","valor":"Oct
+          17, 2025"},{"type":"average-score","nome":"Average score","valor":4.7},{"type":"current-score","nome":"Current
+          score","valor":4.7},{"type":"n-of-reviews","nome":"# of reviews","valor":413449},{"type":"price","nome":"Price","valor":"Free
+          (Ads + iAP)"},{"type":"ads","nome":"Contain ads?","valor":"Yes"},{"type":"in-app-purchases","nome":"In-app
+          purchases","valor":"$0.99 - $399.99"},{"type":"content-rating","nome":"Content
+          rating","valor":"9+"},{"type":"download-size","nome":"Download size","valor":"399.6
+          MB"},{"type":"storage-size","nome":"Storage Size","valor":"147 MB"},{"type":"version","nome":"Version","valor":"12.12.3"}]},"gameplays":[{"id":"AAUIE3pKl20","image":"https:\/\/img.youtube.com\/vi\/AAUIE3pKl20\/0.jpg"},{"id":"zDPTbFCBc1Q","image":"https:\/\/img.youtube.com\/vi\/zDPTbFCBc1Q\/0.jpg"},{"id":"KUtr2s1BWjo","image":"https:\/\/img.youtube.com\/vi\/KUtr2s1BWjo\/0.jpg"}],"meta_title":"Merge
+          Dragons! Review & User Ratings","meta_description":"Notice; I nearly uninstalled
+          this game after 30 seconds, dismissing it because of its \"childish\" look,
+          but this game has me hooked now!Merge 3 \"things\" tog..."},"box_content":null}'
+      headers:
+        Access-Control-Allow-Origin:
+          - "*"
+        CF-RAY:
+          - 99091b63aac34a06-TPE
+        Cache-Control:
+          - max-age=60, private, proxy-revalidate
+        Connection:
+          - keep-alive
+        Content-Encoding:
+          - gzip
+        Content-Security-Policy:
+          - frame-ancestors 'self';
+        Content-Type:
+          - application/json
+        Date:
+          - Sat, 18 Oct 2025 15:35:41 GMT
+        Expires:
+          - Thu, 19 Nov 1981 08:52:00 GMT
+        Nel:
+          - '{"report_to":"cf-nel","success_fraction":0.0,"max_age":604800}'
+        Pragma:
+          - no-cache
+        Report-To:
+          - '{"group":"cf-nel","max_age":604800,"endpoints":[{"url":"https://a.nel.cloudflare.com/report/v4?s=U%2Bn0K3i8XVNxP%2BhU8SqTneszcLF0GE3Hq%2BugOPu7qMiDCtCyNt5IziLqM4jkfYa6%2F9YXiWyFG%2F8vMciGHOMO%2BFqGv%2FDOWA5RP9eYMktIVpouk%2FLY1B4%3D"}]}'
         Server:
           - cloudflare
         Transfer-Encoding:
