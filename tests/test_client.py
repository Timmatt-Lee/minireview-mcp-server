"""
Unit tests for the MiniReviewClient.
"""

import unittest
from unittest.mock import patch

import requests

from minireview_client.client import MiniReviewClient
from minireview_client.enums import (
    CollectionsOrderBy,
    GameRatingsOrderBy,
    OrderBy,
    Platform,
)
from minireview_client.exceptions import APIError


class TestMiniReviewClient(unittest.TestCase):
    """Test suite for the MiniReviewClient."""

    def setUp(self):
        """Set up a new client for each test."""
        self.client = MiniReviewClient()

    @patch("minireview_client.client.requests.Session")
    def test_init(self, mock_session):
        """Test that the client initializes with a session object."""
        client = MiniReviewClient()
        self.assertIsNotNone(client._session)

    def test_build_params(self):
        """Test the _build_params method for correct parameter formatting."""
        params = {
            "page": 1,
            "limit": 10,
            "platforms": [Platform.ANDROID, Platform.IOS],
            "orderBy": OrderBy.MOST_POPULAR,
            "search": None,  # This should be ignored
            "category": "action",  # This should be a string
            "tags": ["2d", "3d"],  # This should be a list of strings
        }

        processed_params = self.client._build_params(params)

        expected_params = {
            "page": 1,
            "limit": 10,
            "platforms[]": ["android", "ios"],
            "orderBy": "most-popular",
            "category": "action",
            "tags[]": ["2d", "3d"],
        }

        self.assertEqual(processed_params, expected_params)

    @patch("minireview_client.client.MiniReviewClient._fetch_api")
    def test_get_filters_caching(self, mock_fetch_api):
        """Test that get_filters caches its response."""
        mock_response = {
            "filtros": [{"slug": "platforms", "itens": []}],
            "data": [],
        }
        mock_fetch_api.return_value = mock_response

        # First call - should call the API
        filters1 = self.client.get_filters()
        self.assertEqual(mock_fetch_api.call_count, 1)
        self.assertEqual(filters1, mock_response["filtros"])

        # Second call - should use the cache
        filters2 = self.client.get_filters()
        self.assertEqual(mock_fetch_api.call_count, 1)  # Should not have increased
        self.assertEqual(filters2, mock_response["filtros"])

    @patch("minireview_client.client.MiniReviewClient._fetch_api")
    def test_get_game_details_call(self, mock_fetch_api):
        """Test that get_game_details calls _fetch_api with correct params."""
        game_slug = "my-game"
        category = "action"

        self.client.get_game_details(game_slug, category)

        mock_fetch_api.assert_called_once_with(
            f"/games/{game_slug}", {"getBy": "slug", "category": category}
        )

    @patch.object(requests.Session, "get")
    def test_fetch_api_error(self, mock_get):
        """Test that an APIError is raised on a request exception."""
        mock_get.side_effect = requests.exceptions.RequestException("Test error")

        with self.assertRaises(APIError):
            self.client._fetch_api("/test-endpoint")

    @patch.object(requests.Session, "get")
    def test_fetch_api_http_error(self, mock_get):
        """Test that an APIError is raised on an HTTP error."""
        mock_response = unittest.mock.Mock()
        mock_response.status_code = 404
        mock_response.raise_for_status.side_effect = requests.exceptions.HTTPError(
            "404 Client Error: Not Found for url: ..."
        )
        mock_get.return_value = mock_response

        with self.assertRaises(APIError) as cm:
            self.client._fetch_api("/test-endpoint")
        self.assertIn("404 Client Error", str(cm.exception))

    @patch("minireview_client.client.MiniReviewClient._fetch_api")
    def test_get_game_ratings_uses_enum(self, mock_fetch_api):
        """Test that get_game_ratings correctly processes its OrderBy enum."""
        self.client.get_game_ratings(
            game_id=123, orderBy=GameRatingsOrderBy.MOST_POPULAR
        )
        call_args, _ = mock_fetch_api.call_args
        self.assertEqual(call_args[0], "/games-ratings")
        self.assertIn("orderBy", call_args[1])
        self.assertEqual(call_args[1]["orderBy"], "most-popular")

    @patch("minireview_client.client.MiniReviewClient._fetch_api")
    def test_get_collections_uses_enum(self, mock_fetch_api):
        """Test that get_collections correctly processes its OrderBy enum."""
        self.client.get_collections(
            orderBy=CollectionsOrderBy.NEWEST,
            is_load_new=True,
            is_load_last_updated=True,
        )
        call_args, _ = mock_fetch_api.call_args
        self.assertEqual(call_args[0], "/collections")
        self.assertIn("orderBy", call_args[1])
        self.assertEqual(call_args[1]["orderBy"], "newest")
        self.assertIn("loadNewcollections", call_args[1])
        self.assertEqual(call_args[1]["loadNewcollections"], 1)
        self.assertIn("loadLastUpdatedcollections", call_args[1])
        self.assertEqual(call_args[1]["loadLastUpdatedcollections"], 1)

    @patch("minireview_client.client.MiniReviewClient.get_filters")
    def test_string_filter_validation(self, mock_get_filters):
        """Test that various string-based filters are validated correctly."""
        mock_get_filters.return_value = [
            {
                "slug": "category",
                "itens": [{"slug": "action"}],
            },
            {
                "slug": "players",
                "itens": [{"slug": "singleplayer"}],
            },
            {
                "slug": "tags",
                "itens": [{"slug": "2d"}],
            },
        ]

        # Test invalid category (single value)
        with self.assertRaises(ValueError) as cm:
            self.client.get_games_list(category="invalid-category")
        self.assertIn(
            "Invalid value for filter 'category': 'invalid-category'", str(cm.exception)
        )

        # Test invalid players (list of values)
        with self.assertRaises(ValueError) as cm:
            self.client.get_games_list(players=["singleplayer", "invalid-player"])
        self.assertIn(
            "Invalid value for filter 'players': 'invalid-player'", str(cm.exception)
        )

        # Test invalid tags (list of values)
        with self.assertRaises(ValueError) as cm:
            self.client.get_games_list(tags=["invalid-tag"])
        self.assertIn(
            "Invalid value for filter 'tags': 'invalid-tag'", str(cm.exception)
        )


@patch("minireview_client.client.MiniReviewClient._fetch_api", return_value=True)
class TestParameterValidation(unittest.TestCase):
    """A test suite for all parameter validation in the client."""

    def setUp(self):
        """Set up a new client and mock get_filters for each test."""
        self.client = MiniReviewClient()
        self.mock_filters = {
            "platforms": {"android", "ios"},
            "players": {"singleplayer", "multiplayer"},
            "network": {"online", "offline"},
            "monetization-android": {"free", "paid"},
            "monetization-ios": {"free", "paid"},
            "screen-orientation": {"portrait", "landscape"},
            "category": {"action", "adventure"},
            "sub-category": {"rpg", "sandbox"},
            "tags": {"2d", "3d", "pixel-art"},
            "countries-android": {"us", "br"},
            "countries-ios": {"us", "ca"},
<<<<<<< HEAD
            "c": {"new-games", "top-games"},
            "score": {"gameplay", "control"},
=======
>>>>>>> 608d12fc
        }
        self.client._parsed_filters = self.mock_filters

    def test_get_games_list_score_validation(self, mock_fetch):
        """Test get_games_list validation for the score parameter."""
        # Valid score
        try:
            self.client.get_games_list(score={"gameplay": 5, "control": 10})
        except ValueError:
            self.fail("get_games_list raised ValueError unexpectedly for score!")

        # Invalid value (string)
        with self.assertRaises(ValueError) as cm:
            self.client.get_games_list(score={"gameplay": "invalid"})
        self.assertIn("Invalid score value for 'gameplay': invalid", str(cm.exception))

        # Invalid value (out of range)
        with self.assertRaises(ValueError) as cm:
            self.client.get_games_list(score={"gameplay": 11})
        self.assertIn("Invalid score value for 'gameplay': 11", str(cm.exception))
        with self.assertRaises(ValueError) as cm:
            self.client.get_games_list(score={"control": -1})
        self.assertIn("Invalid score value for 'control': -1", str(cm.exception))

        # Invalid key
        with self.assertRaises(ValueError) as cm:
            self.client.get_games_list(score={"invalid_key": 5})
        self.assertIn("Invalid score key: 'invalid_key'", str(cm.exception))

        # Invalid type (not a dict)
        with self.assertRaises(ValueError) as cm:
            self.client.get_games_list(score="invalid_score")
        self.assertIn("Score parameter must be a dictionary", str(cm.exception))

    def test_get_games_list_validation_success(self, mock_fetch):
        """Test get_games_list validation with valid parameters."""
        try:
            self.client.get_games_list(
                platforms=[Platform.ANDROID],
                players=["singleplayer"],
                category=["action"],
                tags=["2d", "pixel-art"],
                countries_android=["us"],
            )
        except ValueError:
            self.fail("get_games_list raised ValueError unexpectedly!")

    def test_get_games_list_validation_failure(self, mock_fetch):
        """Test get_games_list validation with invalid parameters."""
        with self.assertRaises(ValueError):
            self.client.get_games_list(category=["invalid-category"])
        with self.assertRaises(ValueError):
            self.client.get_games_list(players=["invalid-player"])
        with self.assertRaises(ValueError):
            self.client.get_games_list(network=["invalid-network"])
        with self.assertRaises(ValueError):
            self.client.get_games_list(monetization_android=["invalid-monetization"])
        with self.assertRaises(ValueError):
            self.client.get_games_list(monetization_ios=["invalid-monetization"])
        with self.assertRaises(ValueError):
            self.client.get_games_list(screen_orientation=["invalid-orientation"])
        with self.assertRaises(ValueError):
            self.client.get_games_list(sub_category=["invalid-sub-category"])
        with self.assertRaises(ValueError):
            self.client.get_games_list(tags=["invalid-tag"])
        with self.assertRaises(ValueError):
            self.client.get_games_list(countries_android=["invalid-country"])
        with self.assertRaises(ValueError):
            self.client.get_games_list(countries_ios=["invalid-country"])

    def test_get_similar_games_validation(self, mock_fetch):
        """Test get_similar_games validation."""
        with self.assertRaises(ValueError):
            self.client.get_similar_games(
                game_id=1, platforms=[Platform.ANDROID, "invalid-platform"]
            )
        try:
            self.client.get_similar_games(game_id=1, platforms=[Platform.IOS])
        except ValueError:
            self.fail("get_similar_games raised ValueError unexpectedly!")

    def test_get_side_content_validation(self, mock_fetch):
        """Test get_side_content validation."""
        # The 'c' filter for 'content' is considered obsolete and has been removed.
        # This test is updated to reflect that no validation is expected on the
        # 'content' parameter.
        try:
            self.client.get_side_content(
                platforms=[Platform.ANDROID], content=["invalid-content"]
            )
            self.client.get_side_content(
                platforms=[Platform.IOS], content=["new-games"]
            )
        except ValueError:
            self.fail("get_side_content raised ValueError unexpectedly!")

    def test_get_home_validation(self, mock_fetch):
        """Test get_home validation."""
        with self.assertRaises(ValueError):
            self.client.get_home(platforms=["invalid-platform"])
        try:
            self.client.get_home(platforms=[Platform.ANDROID])
        except ValueError:
            self.fail("get_home raised ValueError unexpectedly!")

    def test_get_games_of_the_week_validation(self, mock_fetch):
        """Test get_games_of_the_week validation."""
        with self.assertRaises(ValueError):
            self.client.get_games_of_the_week(platforms=["invalid-platform"])
        try:
            self.client.get_games_of_the_week(platforms=[Platform.IOS])
        except ValueError:
            self.fail("get_games_of_the_week raised ValueError unexpectedly!")

    def test_get_top_user_ratings_validation(self, mock_fetch):
        """Test get_top_user_ratings validation."""
        with self.assertRaises(ValueError):
            self.client.get_top_user_ratings(platforms=["invalid-platform"])
        try:
            self.client.get_top_user_ratings(platforms=[Platform.ANDROID, Platform.IOS])
        except ValueError:
            self.fail("get_top_user_ratings raised ValueError unexpectedly!")

    def test_get_upcoming_games_validation(self, mock_fetch):
        """Test get_upcoming_games validation."""
        with self.assertRaises(ValueError):
            self.client.get_upcoming_games(platforms=["invalid-platform"])
        try:
            self.client.get_upcoming_games(platforms=[Platform.ANDROID])
        except ValueError:
            self.fail("get_upcoming_games raised ValueError unexpectedly!")

    def test_get_similar_games_main_page_validation(self, mock_fetch):
        """Test get_similar_games_main_page validation."""
        with self.assertRaises(ValueError):
            self.client.get_similar_games_main_page(platforms=["invalid-platform"])
        try:
            self.client.get_similar_games_main_page(platforms=[Platform.IOS])
        except ValueError:
            self.fail("get_similar_games_main_page raised ValueError unexpectedly!")

    def test_get_categories_validation(self, mock_fetch):
        """Test get_categories validation."""
        with self.assertRaises(ValueError):
            self.client.get_categories(platforms=["invalid-platform"])
        try:
            self.client.get_categories(platforms=[Platform.ANDROID])
        except ValueError:
            self.fail("get_categories raised ValueError unexpectedly!")


class TestBuildParams(unittest.TestCase):
    """A test suite for the _build_params method."""

    def setUp(self):
        """Set up a new client for each test."""
        self.client = MiniReviewClient()

    def test_none_and_empty_values(self):
        """Test that None and empty values are ignored."""
        params = {
            "a": None,
            "b": "",
            "c": [],
            "d": {},
            "e": "value",
        }
        processed_params = self.client._build_params(params)
        self.assertEqual(processed_params, {"e": "value"})

    def test_enum_value(self):
        """Test that an Enum is converted to its value."""
        params = {"orderBy": OrderBy.MOST_POPULAR}
        processed_params = self.client._build_params(params)
        self.assertEqual(processed_params, {"orderBy": "most-popular"})

    def test_list_of_strings(self):
        """Test a list of strings."""
        params = {"tags": ["2d", "3d"]}
        processed_params = self.client._build_params(params)
        self.assertEqual(processed_params, {"tags[]": ["2d", "3d"]})

    def test_list_of_enums(self):
        """Test a list of enums."""
        params = {"platforms": [Platform.ANDROID, Platform.IOS]}
        processed_params = self.client._build_params(params)
        self.assertEqual(processed_params, {"platforms[]": ["android", "ios"]})

    def test_score_dict(self):
        """Test the score dictionary."""
        params = {"score": {"min": 80, "max": 100}}
        processed_params = self.client._build_params(params)
        self.assertEqual(processed_params, {"score[min]": 80, "score[max]": 100})

    def test_boolean_values(self):
        """Test boolean to integer conversion."""
        params = {"is_new": True, "is_updated": False}
        processed_params = self.client._build_params(params)
        self.assertEqual(processed_params, {"is_new": 1, "is_updated": 0})

    def test_mixed_types(self):
        """Test a mix of all supported types."""
        params = {
            "page": 1,
            "limit": 50,
            "search": "test",
            "orderBy": OrderBy.LAST_ADDED_REVIEWS,
            "platforms": [Platform.ANDROID],
            "tags": ["pixel-art"],
            "score": {"min": 90},
            "is_free": True,
            "not_present": None,
            "empty_list": [],
        }
        processed_params = self.client._build_params(params)
        expected = {
            "page": 1,
            "limit": 50,
            "search": "test",
            "orderBy": "last-added-reviews",
            "platforms[]": ["android"],
            "tags[]": ["pixel-art"],
            "score[min]": 90,
            "is_free": 1,
        }
        self.assertEqual(processed_params, expected)

    def test_empty_params(self):
        """Test that an empty params dict results in an empty dict."""
        processed_params = self.client._build_params({})
        self.assertEqual(processed_params, {})


if __name__ == "__main__":
    unittest.main()<|MERGE_RESOLUTION|>--- conflicted
+++ resolved
@@ -195,11 +195,7 @@
             "tags": {"2d", "3d", "pixel-art"},
             "countries-android": {"us", "br"},
             "countries-ios": {"us", "ca"},
-<<<<<<< HEAD
-            "c": {"new-games", "top-games"},
             "score": {"gameplay", "control"},
-=======
->>>>>>> 608d12fc
         }
         self.client._parsed_filters = self.mock_filters
 
